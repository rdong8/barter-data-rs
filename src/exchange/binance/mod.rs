use super::{de_str, epoch_ms_to_datetime_utc};
use crate::{
<<<<<<< HEAD
    model::{Direction, MarketData, Trade},
    ExchangeTransformerId, Identifiable, SubscriptionId, Validator,
};
use barter_integration::{socket::error::SocketError, Instrument};
use chrono::Utc;
use serde::{Deserialize, Serialize};

/// `BinanceFutures` specific [`Subscriber`] & [`ExchangeTransformer`] implementor for the
/// collection of Futures data.
pub mod futures;

/// `Binance` & `BinanceFutures` `Subscription` response message.
=======
    model::{DataKind, PublicTrade},
    ExchangeId, Identifiable, MarketEvent, Validator,
};
use barter_integration::{
    error::SocketError,
    model::{Exchange, Instrument, Side, SubscriptionId},
};
use chrono::Utc;
use serde::{Deserialize, Serialize};

/// `BinanceFuturesUsd` specific [`Subscriber`](crate::Subscriber) &
/// [`ExchangeTransformer`](crate::ExchangeTransformer) implementor for the collection of
/// Futures data.
pub mod futures;

/// `Binance` & `BinanceFuturesUsd` `Subscription` response message.
>>>>>>> 2980271d
///
/// See docs: <https://binance-docs.github.io/apidocs/spot/en/#live-subscribing-unsubscribing-to-streams>
#[derive(Clone, Eq, PartialEq, Ord, PartialOrd, Hash, Debug, Deserialize, Serialize)]
pub struct BinanceSubResponse {
    result: Option<Vec<String>>,
    id: u32,
}

impl Validator for BinanceSubResponse {
    fn validate(self) -> Result<Self, SocketError>
    where
        Self: Sized,
    {
        if self.result.is_none() {
            Ok(self)
        } else {
            Err(SocketError::Subscribe(
                "received failure subscription response".to_owned(),
            ))
        }
    }
}

<<<<<<< HEAD
/// `Binance` message variants that could be received over [`WebSocket`].
=======
/// `Binance` message variants that could be received over [`WebSocket`](crate::WebSocket).
>>>>>>> 2980271d
#[derive(Clone, PartialEq, PartialOrd, Debug, Deserialize, Serialize)]
#[serde(untagged, rename_all = "camelCase")]
pub enum BinanceMessage {
    Trade(BinanceTrade),
}

impl Identifiable for BinanceMessage {
    fn id(&self) -> SubscriptionId {
        match self {
            BinanceMessage::Trade(trade) => SubscriptionId::from(trade),
        }
    }
}

<<<<<<< HEAD
impl From<(ExchangeTransformerId, Instrument, BinanceMessage)> for MarketData {
    fn from(
        (exchange, instrument, message): (ExchangeTransformerId, Instrument, BinanceMessage),
    ) -> Self {
        match message {
            BinanceMessage::Trade(trade) => MarketData::from((exchange, instrument, trade)),
=======
impl From<(ExchangeId, Instrument, BinanceMessage)> for MarketEvent {
    fn from((exchange, instrument, message): (ExchangeId, Instrument, BinanceMessage)) -> Self {
        match message {
            BinanceMessage::Trade(trade) => MarketEvent::from((exchange, instrument, trade)),
>>>>>>> 2980271d
        }
    }
}

/// `Binance` real-time trade message.
///
/// See docs: <https://binance-docs.github.io/apidocs/spot/en/#trade-streams>
#[derive(Clone, PartialEq, PartialOrd, Debug, Deserialize, Serialize)]
pub struct BinanceTrade {
    #[serde(rename = "e")]
    event_type: String,
    #[serde(rename = "s")]
    symbol: String,
    #[serde(rename = "T")]
    trade_ts: u64,
    #[serde(rename = "a")]
    id: u64,
    #[serde(rename = "p", deserialize_with = "de_str")]
    price: f64,
    #[serde(rename = "q", deserialize_with = "de_str")]
    quantity: f64,
    #[serde(rename = "m")]
    buyer_is_maker: bool,
}

impl From<&BinanceTrade> for SubscriptionId {
    fn from(trade: &BinanceTrade) -> Self {
        SubscriptionId(format!(
            "{}@{}",
            trade.symbol.to_lowercase(),
            trade.event_type
        ))
    }
}

<<<<<<< HEAD
impl From<(ExchangeTransformerId, Instrument, BinanceTrade)> for MarketData {
    fn from(
        (exchange, instrument, trade): (ExchangeTransformerId, Instrument, BinanceTrade),
    ) -> Self {
        Self::Trade(Trade {
            id: trade.id.to_string(),
            exchange: exchange.exchange().to_string(),
            instrument,
            received_timestamp: Utc::now(),
            exchange_timestamp: epoch_ms_to_datetime_utc(trade.trade_ts),
            price: trade.price,
            quantity: trade.quantity,
            direction: if trade.buyer_is_maker {
                Direction::Sell
            } else {
                Direction::Buy
            },
        })
=======
impl From<(ExchangeId, Instrument, BinanceTrade)> for MarketEvent {
    fn from((exchange_id, instrument, trade): (ExchangeId, Instrument, BinanceTrade)) -> Self {
        Self {
            exchange_time: epoch_ms_to_datetime_utc(trade.trade_ts),
            received_time: Utc::now(),
            exchange: Exchange::from(exchange_id),
            instrument,
            kind: DataKind::Trade(PublicTrade {
                id: trade.id.to_string(),
                price: trade.price,
                quantity: trade.quantity,
                side: if trade.buyer_is_maker {
                    Side::Sell
                } else {
                    Side::Buy
                },
            }),
        }
>>>>>>> 2980271d
    }
}<|MERGE_RESOLUTION|>--- conflicted
+++ resolved
@@ -1,19 +1,5 @@
 use super::{de_str, epoch_ms_to_datetime_utc};
 use crate::{
-<<<<<<< HEAD
-    model::{Direction, MarketData, Trade},
-    ExchangeTransformerId, Identifiable, SubscriptionId, Validator,
-};
-use barter_integration::{socket::error::SocketError, Instrument};
-use chrono::Utc;
-use serde::{Deserialize, Serialize};
-
-/// `BinanceFutures` specific [`Subscriber`] & [`ExchangeTransformer`] implementor for the
-/// collection of Futures data.
-pub mod futures;
-
-/// `Binance` & `BinanceFutures` `Subscription` response message.
-=======
     model::{DataKind, PublicTrade},
     ExchangeId, Identifiable, MarketEvent, Validator,
 };
@@ -30,7 +16,6 @@
 pub mod futures;
 
 /// `Binance` & `BinanceFuturesUsd` `Subscription` response message.
->>>>>>> 2980271d
 ///
 /// See docs: <https://binance-docs.github.io/apidocs/spot/en/#live-subscribing-unsubscribing-to-streams>
 #[derive(Clone, Eq, PartialEq, Ord, PartialOrd, Hash, Debug, Deserialize, Serialize)]
@@ -54,11 +39,7 @@
     }
 }
 
-<<<<<<< HEAD
-/// `Binance` message variants that could be received over [`WebSocket`].
-=======
 /// `Binance` message variants that could be received over [`WebSocket`](crate::WebSocket).
->>>>>>> 2980271d
 #[derive(Clone, PartialEq, PartialOrd, Debug, Deserialize, Serialize)]
 #[serde(untagged, rename_all = "camelCase")]
 pub enum BinanceMessage {
@@ -73,19 +54,10 @@
     }
 }
 
-<<<<<<< HEAD
-impl From<(ExchangeTransformerId, Instrument, BinanceMessage)> for MarketData {
-    fn from(
-        (exchange, instrument, message): (ExchangeTransformerId, Instrument, BinanceMessage),
-    ) -> Self {
-        match message {
-            BinanceMessage::Trade(trade) => MarketData::from((exchange, instrument, trade)),
-=======
 impl From<(ExchangeId, Instrument, BinanceMessage)> for MarketEvent {
     fn from((exchange, instrument, message): (ExchangeId, Instrument, BinanceMessage)) -> Self {
         match message {
             BinanceMessage::Trade(trade) => MarketEvent::from((exchange, instrument, trade)),
->>>>>>> 2980271d
         }
     }
 }
@@ -121,26 +93,6 @@
     }
 }
 
-<<<<<<< HEAD
-impl From<(ExchangeTransformerId, Instrument, BinanceTrade)> for MarketData {
-    fn from(
-        (exchange, instrument, trade): (ExchangeTransformerId, Instrument, BinanceTrade),
-    ) -> Self {
-        Self::Trade(Trade {
-            id: trade.id.to_string(),
-            exchange: exchange.exchange().to_string(),
-            instrument,
-            received_timestamp: Utc::now(),
-            exchange_timestamp: epoch_ms_to_datetime_utc(trade.trade_ts),
-            price: trade.price,
-            quantity: trade.quantity,
-            direction: if trade.buyer_is_maker {
-                Direction::Sell
-            } else {
-                Direction::Buy
-            },
-        })
-=======
 impl From<(ExchangeId, Instrument, BinanceTrade)> for MarketEvent {
     fn from((exchange_id, instrument, trade): (ExchangeId, Instrument, BinanceTrade)) -> Self {
         Self {
@@ -159,6 +111,5 @@
                 },
             }),
         }
->>>>>>> 2980271d
     }
 }